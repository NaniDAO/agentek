--- conflicted
+++ resolved
@@ -10,15 +10,12 @@
 import { swapTools } from "./swap";
 import { blockscoutTools } from "./blockscout";
 import { tallyTools } from "./tally";
-<<<<<<< HEAD
 import { aaveTools } from "./aave";
-=======
 import { securityTools } from "./security";
 import { webTools } from "./web";
 import { coindeskTools } from "./coindesk";
 import { fearGreedIndexTools } from "./feargreed";
 import { createCoinMarketCalTools } from "./coinmarketcal";
->>>>>>> d9208483
 
 const allTools = ({
   perplexityApiKey,
@@ -43,13 +40,10 @@
     ...wethTools(),
     ...naniTools(),
     ...blockscoutTools(),
-<<<<<<< HEAD
     ...aaveTools(),
-=======
     ...securityTools(),
     ...webTools(),
     ...fearGreedIndexTools(),
->>>>>>> d9208483
   ];
 
   if (perplexityApiKey) {
