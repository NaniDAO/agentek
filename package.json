{
  "name": "agentek",
  "version": "0.1.0",
  "description": "A collection of AI agent tools for blockchain interaction",
  "type": "module",
  "private": true,
  "workspaces": [
    "packages/ai-sdk",
    "packages/shared",
    "packages/mcp"
  ],
  "scripts": {
<<<<<<< HEAD
    "build": "pnpm -r build",
    "dev": "pnpm -r dev",
    "test": "vitest -c ./test/vitest.config.ts",
    "clean": "rm -rf dist packages/*/dist"
=======
    "test": "vitest -c ./test/vitest.config.ts",
    "list": "bun run scripts/tool-count.ts"
>>>>>>> ab914709
  },
  "keywords": [
    "ai",
    "agents",
    "blockchain",
    "ethereum",
    "tools"
  ],
  "author": "NaniDAO",
  "license": "AGPL-3.0",
  "repository": {
    "type": "git",
    "url": "git+https://github.com/NaniDAO/agentek.git"
  },
  "homepage": "https://nani.ooo",
  "devDependencies": {
    "@openrouter/ai-sdk-provider": "^0.4.3",
    "@types/node": "^22.10.6",
    "dotenv": "^16.4.7",
    "tsup": "^8.4.0",
    "typescript": "^5.7.3",
    "viem": "2.22.8",
    "vitest": "^3.0.2"
  },
  "engines": {
    "node": ">=18.0.0"
  }
}<|MERGE_RESOLUTION|>--- conflicted
+++ resolved
@@ -10,15 +10,11 @@
     "packages/mcp"
   ],
   "scripts": {
-<<<<<<< HEAD
     "build": "pnpm -r build",
     "dev": "pnpm -r dev",
-    "test": "vitest -c ./test/vitest.config.ts",
-    "clean": "rm -rf dist packages/*/dist"
-=======
+    "clean": "rm -rf dist packages/*/dist",
     "test": "vitest -c ./test/vitest.config.ts",
     "list": "bun run scripts/tool-count.ts"
->>>>>>> ab914709
   },
   "keywords": [
     "ai",
